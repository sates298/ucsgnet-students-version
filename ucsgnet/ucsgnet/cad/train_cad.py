import argparse

<<<<<<< HEAD

=======
import sys
sys.path.insert(0, '/home/steve/Dokumenty/Studia/project/ucsgnet-students-version')
>>>>>>> d7ac67a8

from ucsgnet.ucsgnet.cad.net_cad import Net
from ucsgnet.ucsgnet.train_2d import training

MAX_NB_EPOCHS = 170
import torch
torch.autograd.set_detect_anomaly(True)

def get_args() -> argparse.Namespace:
    parser = argparse.ArgumentParser(
        description="Training code for a CSG-Net.", add_help=False
    )
    parser.add_argument(
        "--data_path",
        dest="data_path",
        type=str,
        help="Path to h5 file containing data",
        required=True,
    )
    parser.add_argument(
        "--labels_path",
        dest="labels_path",
        type=str,
        help="Path to npy file containing labels to primitives",
        default=True,
    )
    parser.add_argument(
        "--pretrained_path",
        dest="checkpoint_path",
        type=str,
        help=(
            "If provided, then it assumes pretraining and continuation of "
            "training"
        ),
        default="",
    )
    parser.add_argument(
        "--experiment_name",
        type=str,
        help="Name of the experiment",
        default="test",
    )
    parser = Net.add_model_specific_args(parser)
    return parser.parse_args()


def train(args: argparse.Namespace):
    model = Net(args)
    model.build(args.data_path)

    if args.checkpoint_path and len(args.checkpoint_path) > 0:
        print(f"Loading pretrained model from: {args.checkpoint_path}")
        model = model.load_from_checkpoint(args.checkpoint_path)
    training(model, args.experiment_name + "_main", args)


if __name__ == "__main__":
    train(get_args())<|MERGE_RESOLUTION|>--- conflicted
+++ resolved
@@ -1,18 +1,13 @@
 import argparse
 
-<<<<<<< HEAD
-
-=======
 import sys
 sys.path.insert(0, '/home/steve/Dokumenty/Studia/project/ucsgnet-students-version')
->>>>>>> d7ac67a8
 
 from ucsgnet.ucsgnet.cad.net_cad import Net
 from ucsgnet.ucsgnet.train_2d import training
 
 MAX_NB_EPOCHS = 170
-import torch
-torch.autograd.set_detect_anomaly(True)
+
 
 def get_args() -> argparse.Namespace:
     parser = argparse.ArgumentParser(
@@ -30,7 +25,7 @@
         dest="labels_path",
         type=str,
         help="Path to npy file containing labels to primitives",
-        default=True,
+        required=True,
     )
     parser.add_argument(
         "--pretrained_path",
@@ -54,7 +49,7 @@
 
 def train(args: argparse.Namespace):
     model = Net(args)
-    model.build(args.data_path)
+    model.build(args.data_path, args.labels_path)
 
     if args.checkpoint_path and len(args.checkpoint_path) > 0:
         print(f"Loading pretrained model from: {args.checkpoint_path}")
